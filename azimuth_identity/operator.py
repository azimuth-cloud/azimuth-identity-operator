import asyncio
import functools
import json
import logging
import sys

import kopf
from easykube import ApiError, Configuration
from kube_custom_resource import CustomResourceRegistry

# Create an easykube client from the environment
from pydantic.json import pydantic_encoder

from . import dex, keycloak, models
from .config import settings
from .models import v1alpha1 as api

LOGGER = logging.getLogger(__name__)


ekconfig = Configuration.from_environment(json_encoder=pydantic_encoder)
ekclient = ekconfig.async_client(default_field_manager=settings.easykube_field_manager)


# Create a registry of custom resources and populate it from the models module
registry = CustomResourceRegistry(settings.api_group, settings.crd_categories)
registry.discover_models(models)


@kopf.on.startup()
async def apply_settings(**kwargs):
    """
    Apply kopf settings.
    """
    kopf_settings = kwargs["settings"]
    kopf_settings.persistence.finalizer = f"{settings.api_group}/finalizer"
    kopf_settings.persistence.progress_storage = kopf.AnnotationsProgressStorage(
        prefix=settings.api_group
    )
    kopf_settings.persistence.diffbase_storage = kopf.AnnotationsDiffBaseStorage(
        prefix=settings.api_group,
        key="last-handled-configuration",
    )
    kopf_settings.watching.client_timeout = settings.watch_timeout
    # Apply the CRDs
    for crd in registry:
        try:
            await ekclient.apply_object(crd.kubernetes_resource(), force=True)
        except Exception:
            LOGGER.exception(
                "error applying CRD %s.%s - exiting", crd.plural_name, crd.api_group
            )
            sys.exit(1)
    # Give Kubernetes a chance to create the APIs for the CRDs
    await asyncio.sleep(0.5)
    # Check to see if the APIs for the CRDs are up
    # If they are not, the kopf watches will not start properly
    # so we exit and get restarted
    LOGGER.info("Waiting for CRDs to become available")
    for crd in registry:
        preferred_version = next(k for k, v in crd.versions.items() if v.storage)
        api_version = f"{crd.api_group}/{preferred_version}"
        try:
            _ = await ekclient.get(f"/apis/{api_version}/{crd.plural_name}")
        except Exception:
            LOGGER.exception(
                "api for %s.%s not available - exiting", crd.plural_name, crd.api_group
            )
            sys.exit(1)
    await keycloak.client.init()


@kopf.on.cleanup()
async def on_cleanup(**kwargs):
    """
    Runs on operator shutdown.
    """
    LOGGER.info("Closing Kubernetes and Keycloak clients")
    await ekclient.aclose()
    await keycloak.client.close()


def format_instance(instance):
    """
    Formats an instance for logging.
    """
    if instance.metadata.name == instance.metadata.namespace:
        return instance.metadata.name
    else:
        return f"{instance.metadata.namespace}/{instance.metadata.name}"


async def ekresource_for_model(model, subresource=None):
    """
    Returns an easykube resource for the given model.
    """
    api = ekclient.api(f"{settings.api_group}/{model._meta.version}")
    resource = model._meta.plural_name
    if subresource:
        resource = f"{resource}/{subresource}"
    return await api.resource(resource)


async def save_instance_status(instance):
    """
    Save the status of the given instance.
    """
    ekresource = await ekresource_for_model(type(instance), "status")
    data = await ekresource.replace(
        instance.metadata.name,
        {
            # Include the resource version for optimistic concurrency
            "metadata": {"resourceVersion": instance.metadata.resource_version},
            "status": instance.status.model_dump(exclude_defaults=True),
        },
        namespace=instance.metadata.namespace,
    )
    # Store the new resource version
    instance.metadata.resource_version = data["metadata"]["resourceVersion"]


def model_handler(model, register_fn, **kwargs):
    """
    Decorator that registers a handler with kopf for the specified model.
    """
    api_version = f"{settings.api_group}/{model._meta.version}"

    def decorator(func):
        @functools.wraps(func)
        async def handler(**handler_kwargs):
            if "instance" not in handler_kwargs:
                handler_kwargs["instance"] = model.model_validate(
                    handler_kwargs["body"]
                )
            try:
                return await func(**handler_kwargs)
            except ApiError as exc:
                if exc.status_code == 409:
                    # When a handler fails with a 409, we want to retry quickly
                    raise kopf.TemporaryError(str(exc), delay=5)
                else:
                    raise

        return register_fn(api_version, model._meta.plural_name, **kwargs)(handler)

    return decorator


@model_handler(api.Realm, kopf.on.create)
@model_handler(api.Realm, kopf.on.update, field="spec")
@model_handler(api.Realm, kopf.on.resume)
async def reconcile_realm(instance: api.Realm, **kwargs):
    """
    Handles the reconciliation of a realm.
    """
    if instance.status.phase == api.RealmPhase.UNKNOWN:
        instance.status.phase = api.RealmPhase.PENDING
        LOGGER.info("Updating realm status to PENDING - %s", format_instance(instance))
        await save_instance_status(instance)
    # Derive the realm name from the realm instance
    realm_name = keycloak.realm.realm_name(instance)
    # Create the realm
    await keycloak.realm.ensure_realm(realm_name)
    # Create the groups scope
    await keycloak.realm.ensure_groups_scope(instance, realm_name)
    # If required, configure the realm as a tenancy realm
    # If not, just leave it as a vanilla realm
    if instance.spec.tenancy_id:
        # Ensure that the Dex instance for the realm exists
        dex_client = await dex.ensure_realm_instance(ekclient, instance, realm_name)
        # Make sure that the profile requirements for the realm are set up correctly
        await keycloak.realm.ensure_user_profile_config(realm_name)
        # Create and wire up the admins and platform users group
        await keycloak.realm.ensure_admins_group(realm_name)
        await keycloak.realm.ensure_platform_users_group(realm_name)
        # Create and wire up the identity provider for Dex
        await keycloak.realm.ensure_identity_provider(instance, realm_name, dex_client)
    instance.status.phase = api.RealmPhase.READY
<<<<<<< HEAD
    issuer_url = f"{settings.keycloak.base_url}/realms/{realm_name}"
    instance.status.oidc_issuer_url = issuer_url
    instance.status.admin_url = (
        f"{settings.keycloak.base_url}/admin/{realm_name}/console"
    )
    LOGGER.info(
        "Realm reconciled successfully, saving status - %s", format_instance(instance)
    )
=======
    instance.status.oidc_issuer_url = f"{settings.keycloak.base_url}/realms/{realm_name}"
    instance.status.admin_url = f"{settings.keycloak.base_url}/admin/{realm_name}/console"
    # Keycloak group names are prefixed with a slash
    instance.status.platform_users_group = (
        f"/{settings.keycloak.platform_users_group_name}"
        if instance.spec.tenancy_id
        else None
    )
    LOGGER.info("Realm reconciled successfully, saving status - %s", format_instance(instance))
>>>>>>> f55f8b25
    await save_instance_status(instance)


@model_handler(api.Realm, kopf.on.delete)
async def delete_realm(instance: api.Realm, **kwargs):
    """
    Handes the deletion of a realm.
    """
    if instance.status.phase != api.RealmPhase.DELETING:
        instance.status.phase = api.RealmPhase.DELETING
        LOGGER.info("Updating realm status to DELETING - %s", format_instance(instance))
        await save_instance_status(instance)
    # Delete the Dex instance
    await dex.delete_realm_instance(instance)
    # Remove the realm from Keycloak
    realm_name = keycloak.realm.realm_name(instance)
    await keycloak.realm.remove_realm(realm_name)
    LOGGER.info("Realm deleted successfully - %s", format_instance(instance))


<<<<<<< HEAD
@model_handler(api.Platform, kopf.on.create, param="CREATE")
@model_handler(api.Platform, kopf.on.update, field="spec", param="UPDATE")
@model_handler(api.Platform, kopf.on.resume, param="RESUME")
=======
async def get_realm(name: str, namespace: str) -> api.Realm:
    """
    Fetch the specified realm, or None if it doesn't exist.
    """
    ekrealms = await ekresource_for_model(api.Realm)
    try:
        realm = await ekrealms.fetch(name, namespace = namespace)
    except ApiError as exc:
        if exc.status_code == 404:
            return
        else:
            raise
    else:
        return api.Realm.model_validate(realm)


async def wait_for_realm(name: str, namespace: str) -> api.Realm:
    """
    Fetch the specified realm and wait for it to become ready.
    """
    realm = await get_realm(name, namespace)
    if not realm:
        raise kopf.TemporaryError(f"Realm '{namespace}/{name}' does not exist", delay = 10)
    if realm.status.phase != api.RealmPhase.READY:
        raise kopf.TemporaryError(f"Realm '{namespace}/{name}' is not ready", delay = 10)
    return realm


@model_handler(api.OIDCClient, kopf.on.create, param = "CREATE")
@model_handler(api.OIDCClient, kopf.on.update, field = "spec", param = "UPDATE")
@model_handler(api.OIDCClient, kopf.on.resume, param = "RESUME")
async def reconcile_oidc_client(instance: api.OIDCClient, param, **kwargs):
    """
    Handles the reconciliation of an OIDC client.
    """
    # Acknowledge the client at the earliest opportunity
    if instance.status.phase == api.OIDCClientPhase.UNKNOWN:
        instance.status.phase = api.OIDCClientPhase.PENDING
        LOGGER.info("Updating OIDC client status to PENDING - %s", format_instance(instance))
        await save_instance_status(instance)
    # If the spec has changed, put the client into the updating phase
    if param == "UPDATE" and instance.status.phase != api.OIDCClientPhase.UPDATING:
        instance.status.phase = api.OIDCClientPhase.UPDATING
        LOGGER.info("Updating OIDC client status to UPDATING - %s", format_instance(instance))
        await save_instance_status(instance)
    # Get the realm for the client and wait for it to become ready
    LOGGER.info("Fetching realm for OIDC client - %s", format_instance(instance))
    realm = await wait_for_realm(instance.spec.realm_name, instance.metadata.namespace)
    realm_name = keycloak.realm.realm_name(realm)
    client_id, client_secret = await keycloak.oidc_client.ensure_oidc_client(realm_name, instance)
    # If the client has a secret, write the client ID and secret to a Kubernetes secret
    # If the client does NOT have a secret, delete the Kubernetes secret
    # The OIDC client owns the secret so it gets deleted when the client does
    secrets = await ekclient.api("v1").resource("secrets")
    secret_name = (
        instance.spec.credentials_secret_name or
        f"{instance.metadata.name}-oidc-credentials"
    )
    if client_secret:
        await secrets.server_side_apply(
            secret_name,
            {
                "metadata": {
                    "labels": {
                        "app.kubernetes.io/managed-by": "azimuth-identity-operator",
                    },
                    "ownerReferences": [
                        {
                            "apiVersion": instance.api_version,
                            "kind": instance.kind,
                            "name": instance.metadata.name,
                            "uid": instance.metadata.uid,
                            "controller": True,
                            "blockOwnerDeletion": True,
                        },
                    ],
                },
                "stringData": {
                    "issuer-url": realm.status.oidc_issuer_url,
                    "client-id": client_id,
                    "client-secret": client_secret,
                },
            },
            namespace = instance.metadata.namespace,
            force = True
        )
    else:
        await secrets.delete(secret_name, namespace = instance.metadata.namespace)
    # Update the status to say we are ready
    instance.status.phase = api.OIDCClientPhase.READY
    instance.status.issuer_url = realm.status.oidc_issuer_url
    instance.status.client_id = client_id
    instance.status.credentials_secret_name = secret_name if client_secret else None
    await save_instance_status(instance)


@model_handler(api.OIDCClient, kopf.on.delete)
async def delete_oidc_client(instance: api.OIDCClient, **kwargs):
    """
    Handles the deletion of an OIDC client.
    """
    if instance.status.phase != api.OIDCClientPhase.DELETING:
        instance.status.phase = api.OIDCClientPhase.DELETING
        LOGGER.info("Updating OIDC client status to DELETING - %s", format_instance(instance))
        await save_instance_status(instance)
    # Get the realm for the client
    LOGGER.info("Fetching realm for OIDC client - %s", format_instance(instance))
    realm = await get_realm(instance.spec.realm_name, instance.metadata.namespace)
    # If the realm doesn't exist, we assume that the OIDC client is gone
    if not realm:
        LOGGER.warning("Realm does not exist for OIDC client - %s", format_instance(instance))
        return
    # Remove the OIDC client from Keycloak
    realm_name = keycloak.realm.realm_name(realm)
    await keycloak.oidc_client.remove_oidc_client(realm_name, instance)
    LOGGER.info("OIDC client deleted successfully - %s", format_instance(instance))


@model_handler(api.Platform, kopf.on.create, param = "CREATE")
@model_handler(api.Platform, kopf.on.update, field = "spec", param = "UPDATE")
@model_handler(api.Platform, kopf.on.resume, param = "RESUME")
>>>>>>> f55f8b25
async def reconcile_platform(instance: api.Platform, param, **kwargs):
    """
    Handles the reconciliation of a platform.
    """
    # Acknowledge the platform at the earliest opportunity
    if instance.status.phase == api.PlatformPhase.UNKNOWN:
        instance.status.phase = api.PlatformPhase.PENDING
        LOGGER.info(
            "Updating platform status to PENDING - %s", format_instance(instance)
        )
        await save_instance_status(instance)
    # If the spec has changed, put the platform into the updating phase
    if param == "UPDATE":
        instance.status.phase = api.PlatformPhase.UPDATING
        LOGGER.info(
            "Updating platform status to UPDATING - %s", format_instance(instance)
        )
        await save_instance_status(instance)
    # First, get the realm for the platform and wait for it to become ready
    LOGGER.info("Fetching realm for platform - %s", format_instance(instance))
<<<<<<< HEAD
    ekrealms = await ekresource_for_model(api.Realm)
    try:
        realm = await ekrealms.fetch(
            instance.spec.realm_name, namespace=instance.metadata.namespace
        )
    except ApiError as exc:
        if exc.status_code == 404:
            raise kopf.TemporaryError(
                f"Realm '{instance.spec.realm_name}' does not exist", delay=10
            )
        else:
            raise
    realm: api.Realm = api.Realm.model_validate(realm)
    if realm.status.phase != api.RealmPhase.READY:
        raise kopf.TemporaryError(
            f"Realm '{instance.spec.realm_name}' is not yet ready", delay=10
        )
    realm_name = keycloak.realm_name(realm)
    # Create a group for the platform
    # Because realms and platforms are both namespace-scoped, we know that the the
    # platform name will be unique within the realm
    group = await keycloak.ensure_platform_group(realm_name, instance)
    # For each Zenith service, ensure that a client exists and update discovery secret
    for service_name, service in instance.spec.zenith_services.items():
        # Create a subgroup
        subgroup = await keycloak.ensure_platform_service_subgroup(
            realm_name, group, service_name
=======
    realm = await wait_for_realm(instance.spec.realm_name, instance.metadata.namespace)
    realm_name = keycloak.realm.realm_name(realm)
    # Create a group for the platform
    # Because realms and platforms are both namespace-scoped, we know that the the
    # platform name will be unique within the realm
    group = await keycloak.platform.ensure_platform_group(realm_name, instance)
    instance.status.root_group = group["path"]
    instance.status.zenith_service_subgroups = {}
    # For each Zenith service, ensure that a client exists and update the discovery secret
    for service_name, service in instance.spec.zenith_services.items():
        # Create a subgroup
        subgroup = await keycloak.platform.ensure_platform_service_subgroup(
            realm_name,
            group,
            service_name
>>>>>>> f55f8b25
        )
        instance.status.zenith_service_subgroups[service_name] = subgroup["path"]
        # Create a client
<<<<<<< HEAD
        client = await keycloak.ensure_platform_service_client(
            realm_name, instance, service_name, service
=======
        client = await keycloak.platform.ensure_platform_service_client(
            realm_name,
            instance,
            service_name,
            service
>>>>>>> f55f8b25
        )
        # Write discovery information for Zenith
        LOGGER.info(
            "Creating/updating Zenith OIDC discovery secret - %s/%s",
            format_instance(instance),
            service_name,
        )
<<<<<<< HEAD
    await ekclient.apply_object(
        {
            "apiVersion": "v1",
            "kind": "Secret",
            "metadata": {
                "name": settings.keycloak.zenith_discovery_secret_name_template.format(
                    subdomain=service.subdomain
                ),
                "namespace": settings.keycloak.zenith_discovery_namespace,
                "labels": {
                    "app.kubernetes.io/managed-by": "azimuth-identity-operator",
                    f"{settings.api_group}/platform-namespace": (
                        instance.metadata.namespace
=======
        # Calculate the allowed groups
        allowed_groups = [
            # Allow the parent group for the platform
            group["path"],
            # Allow users to be added to a subgroup for the specific service
            subgroup["path"],
        ]
        # Add the platform users group if the realm has one
        if realm.status.platform_users_group:
            allowed_groups.insert(0, realm.status.platform_users_group)
        await ekclient.apply_object(
            {
                "apiVersion": "v1",
                "kind": "Secret",
                "metadata": {
                    "name": settings.keycloak.zenith_discovery_secret_name_template.format(
                        subdomain = service.subdomain
>>>>>>> f55f8b25
                    ),
                    f"{settings.api_group}/platform-name": (instance.metadata.name),
                    f"{settings.api_group}/service-name": service_name,
                    f"{settings.api_group}/subdomain": service.subdomain,
                },
<<<<<<< HEAD
            },
            "stringData": {
                "issuer-url": realm.status.oidc_issuer_url,
                "client-id": client["clientId"],
                "client-secret": client["secret"],
                "allowed-groups": json.dumps(
                    [
                        # We allow the platform users group
                        f"/{settings.keycloak.platform_users_group_name}",
                        # Allow the parent group for all services
                        group["path"],
                        # Allow users to be added to a subgroup for the specific service
                        subgroup["path"],
                    ]
                ),
=======
                "stringData": {
                    "issuer-url": realm.status.oidc_issuer_url,
                    "client-id": client["clientId"],
                    "client-secret": client["secret"],
                    "allowed-groups": json.dumps(allowed_groups),
                },
>>>>>>> f55f8b25
            },
        },
        force=True,
    )

    # Delete all the Zenith discovery secrets belonging to this platform that correspond
    # to subdomains that we no longer recognise
    known_subdomains = {s.subdomain for s in instance.spec.zenith_services.values()}
    eksecrets = await ekclient.api("v1").resource("secrets")
    async for secret in eksecrets.list(
        labels={
            "app.kubernetes.io/managed-by": "azimuth-identity-operator",
            f"{settings.api_group}/platform-namespace": instance.metadata.namespace,
            f"{settings.api_group}/platform-name": instance.metadata.name,
        },
        namespace=settings.keycloak.zenith_discovery_namespace,
    ):
        secret_subdomain = secret.metadata.labels[f"{settings.api_group}/subdomain"]
        if secret_subdomain not in known_subdomains:
            LOGGER.info(
                "Pruning Zenith discovery secret for unrecognised service - %s/%s",
                format_instance(instance),
                secret.metadata.labels[f"{settings.api_group}/service-name"],
            )
            await eksecrets.delete(
                secret.metadata.name, namespace=secret.metadata.namespace
            )
    # Delete all the clients belonging to services that we no longer recognise
    await keycloak.platform.prune_platform_service_clients(realm_name, instance)
    # Delete all the subgroups belonging to services that we no longer recognise
    await keycloak.platform.prune_platform_service_subgroups(realm_name, instance, group)
    instance.status.phase = api.PlatformPhase.READY
    LOGGER.info(
        "Platform reconciled successfully, saving status - %s",
        format_instance(instance),
    )
    await save_instance_status(instance)


@model_handler(api.Platform, kopf.on.delete)
async def delete_platform(instance: api.Platform, **kwargs):
    """
    Handles the deletion of a platform.
    """
    if instance.status.phase != api.PlatformPhase.DELETING:
        instance.status.phase = api.PlatformPhase.DELETING
        LOGGER.info(
            "Updating platform status to DELETING - %s", format_instance(instance)
        )
        await save_instance_status(instance)
    # First, delete the Zenith discovery secrets
    LOGGER.info("Deleting Zenith discovery secrets - %s", format_instance(instance))
    secrets = await ekclient.api("v1").resource("secrets")
    await secrets.delete_all(
        labels={
            "app.kubernetes.io/managed-by": "azimuth-identity-operator",
            f"{settings.api_group}/platform-namespace": instance.metadata.namespace,
            f"{settings.api_group}/platform-name": instance.metadata.name,
        },
        namespace=settings.keycloak.zenith_discovery_namespace,
    )
    # Get the realm for the platform
<<<<<<< HEAD
    ekrealms = await ekresource_for_model(api.Realm)
    try:
        realm = await ekrealms.fetch(
            instance.spec.realm_name, namespace=instance.metadata.namespace
        )
    except ApiError as exc:
        if exc.status_code == 404:
            # If the realm does not exist, assume all the Keycloak resources are gone
            return
        else:
            raise
    realm: api.Realm = api.Realm.model_validate(realm)
    realm_name = keycloak.realm_name(realm)
    # Remove the clients for all the services
    await keycloak.prune_platform_service_clients(realm_name, instance, all=True)
=======
    LOGGER.info("Fetching realm for platform - %s", format_instance(instance))
    realm = await get_realm(instance.spec.realm_name, instance.metadata.namespace)
    # If the realm doesn't exist, we assume that the Keycloak resources are gone
    if not realm:
        LOGGER.warning("Realm does not exist for platform - %s", format_instance(instance))
        return
    realm_name = keycloak.realm.realm_name(realm)
    # Remove the clients for all the services
    await keycloak.platform.prune_platform_service_clients(realm_name, instance, all = True)
>>>>>>> f55f8b25
    # Remove the platform group
    await keycloak.platform.remove_platform_group(realm_name, instance)


@kopf.daemon(
    "v1",
    "secrets",
    labels={f"{settings.api_group}/tls-secret": kopf.PRESENT},
    cancellation_timeout=1,
)
async def reconcile_tls_secret(name, namespace, **kwargs):
    """
    Reconciles the secret by copying the configured TLS secret.
    """
    if not settings.dex.tls_secret:
        return
    # Daemons get their own client to avoid choking the connection pool
    client = ekconfig.async_client(
        default_field_manager=settings.easykube_field_manager
    )
    async with client:
        secrets = await client.api("v1").resource("secrets")
        LOGGER.info(
            "Watching TLS secret for changes - %s/%s",
            settings.dex.tls_secret.namespace,
            settings.dex.tls_secret.name,
        )
        initial, events = await secrets.watch_one(
            settings.dex.tls_secret.name, namespace=settings.dex.tls_secret.namespace
        )
        if initial:
            LOGGER.info("Patching TLS mirror secret - %s/%s", namespace, name)
            _ = await secrets.patch(
                name, {"data": initial["data"]}, namespace=namespace
            )
        async for event in events:
            # Ignore delete events and just leave the secret in place
            if event["type"] == "DELETED":
                return
            if "object" in event:
                LOGGER.info("Patching TLS mirror secret - %s/%s", namespace, name)
                _ = await secrets.patch(
                    name, {"data": event["object"]["data"]}, namespace=namespace
                )<|MERGE_RESOLUTION|>--- conflicted
+++ resolved
@@ -176,16 +176,6 @@
         # Create and wire up the identity provider for Dex
         await keycloak.realm.ensure_identity_provider(instance, realm_name, dex_client)
     instance.status.phase = api.RealmPhase.READY
-<<<<<<< HEAD
-    issuer_url = f"{settings.keycloak.base_url}/realms/{realm_name}"
-    instance.status.oidc_issuer_url = issuer_url
-    instance.status.admin_url = (
-        f"{settings.keycloak.base_url}/admin/{realm_name}/console"
-    )
-    LOGGER.info(
-        "Realm reconciled successfully, saving status - %s", format_instance(instance)
-    )
-=======
     instance.status.oidc_issuer_url = f"{settings.keycloak.base_url}/realms/{realm_name}"
     instance.status.admin_url = f"{settings.keycloak.base_url}/admin/{realm_name}/console"
     # Keycloak group names are prefixed with a slash
@@ -195,7 +185,6 @@
         else None
     )
     LOGGER.info("Realm reconciled successfully, saving status - %s", format_instance(instance))
->>>>>>> f55f8b25
     await save_instance_status(instance)
 
 
@@ -216,11 +205,6 @@
     LOGGER.info("Realm deleted successfully - %s", format_instance(instance))
 
 
-<<<<<<< HEAD
-@model_handler(api.Platform, kopf.on.create, param="CREATE")
-@model_handler(api.Platform, kopf.on.update, field="spec", param="UPDATE")
-@model_handler(api.Platform, kopf.on.resume, param="RESUME")
-=======
 async def get_realm(name: str, namespace: str) -> api.Realm:
     """
     Fetch the specified realm, or None if it doesn't exist.
@@ -342,7 +326,6 @@
 @model_handler(api.Platform, kopf.on.create, param = "CREATE")
 @model_handler(api.Platform, kopf.on.update, field = "spec", param = "UPDATE")
 @model_handler(api.Platform, kopf.on.resume, param = "RESUME")
->>>>>>> f55f8b25
 async def reconcile_platform(instance: api.Platform, param, **kwargs):
     """
     Handles the reconciliation of a platform.
@@ -363,35 +346,6 @@
         await save_instance_status(instance)
     # First, get the realm for the platform and wait for it to become ready
     LOGGER.info("Fetching realm for platform - %s", format_instance(instance))
-<<<<<<< HEAD
-    ekrealms = await ekresource_for_model(api.Realm)
-    try:
-        realm = await ekrealms.fetch(
-            instance.spec.realm_name, namespace=instance.metadata.namespace
-        )
-    except ApiError as exc:
-        if exc.status_code == 404:
-            raise kopf.TemporaryError(
-                f"Realm '{instance.spec.realm_name}' does not exist", delay=10
-            )
-        else:
-            raise
-    realm: api.Realm = api.Realm.model_validate(realm)
-    if realm.status.phase != api.RealmPhase.READY:
-        raise kopf.TemporaryError(
-            f"Realm '{instance.spec.realm_name}' is not yet ready", delay=10
-        )
-    realm_name = keycloak.realm_name(realm)
-    # Create a group for the platform
-    # Because realms and platforms are both namespace-scoped, we know that the the
-    # platform name will be unique within the realm
-    group = await keycloak.ensure_platform_group(realm_name, instance)
-    # For each Zenith service, ensure that a client exists and update discovery secret
-    for service_name, service in instance.spec.zenith_services.items():
-        # Create a subgroup
-        subgroup = await keycloak.ensure_platform_service_subgroup(
-            realm_name, group, service_name
-=======
     realm = await wait_for_realm(instance.spec.realm_name, instance.metadata.namespace)
     realm_name = keycloak.realm.realm_name(realm)
     # Create a group for the platform
@@ -407,20 +361,14 @@
             realm_name,
             group,
             service_name
->>>>>>> f55f8b25
         )
         instance.status.zenith_service_subgroups[service_name] = subgroup["path"]
         # Create a client
-<<<<<<< HEAD
-        client = await keycloak.ensure_platform_service_client(
-            realm_name, instance, service_name, service
-=======
         client = await keycloak.platform.ensure_platform_service_client(
             realm_name,
             instance,
             service_name,
             service
->>>>>>> f55f8b25
         )
         # Write discovery information for Zenith
         LOGGER.info(
@@ -428,21 +376,6 @@
             format_instance(instance),
             service_name,
         )
-<<<<<<< HEAD
-    await ekclient.apply_object(
-        {
-            "apiVersion": "v1",
-            "kind": "Secret",
-            "metadata": {
-                "name": settings.keycloak.zenith_discovery_secret_name_template.format(
-                    subdomain=service.subdomain
-                ),
-                "namespace": settings.keycloak.zenith_discovery_namespace,
-                "labels": {
-                    "app.kubernetes.io/managed-by": "azimuth-identity-operator",
-                    f"{settings.api_group}/platform-namespace": (
-                        instance.metadata.namespace
-=======
         # Calculate the allowed groups
         allowed_groups = [
             # Allow the parent group for the platform
@@ -460,36 +393,17 @@
                 "metadata": {
                     "name": settings.keycloak.zenith_discovery_secret_name_template.format(
                         subdomain = service.subdomain
->>>>>>> f55f8b25
                     ),
                     f"{settings.api_group}/platform-name": (instance.metadata.name),
                     f"{settings.api_group}/service-name": service_name,
                     f"{settings.api_group}/subdomain": service.subdomain,
                 },
-<<<<<<< HEAD
-            },
-            "stringData": {
-                "issuer-url": realm.status.oidc_issuer_url,
-                "client-id": client["clientId"],
-                "client-secret": client["secret"],
-                "allowed-groups": json.dumps(
-                    [
-                        # We allow the platform users group
-                        f"/{settings.keycloak.platform_users_group_name}",
-                        # Allow the parent group for all services
-                        group["path"],
-                        # Allow users to be added to a subgroup for the specific service
-                        subgroup["path"],
-                    ]
-                ),
-=======
                 "stringData": {
                     "issuer-url": realm.status.oidc_issuer_url,
                     "client-id": client["clientId"],
                     "client-secret": client["secret"],
                     "allowed-groups": json.dumps(allowed_groups),
                 },
->>>>>>> f55f8b25
             },
         },
         force=True,
@@ -552,23 +466,6 @@
         namespace=settings.keycloak.zenith_discovery_namespace,
     )
     # Get the realm for the platform
-<<<<<<< HEAD
-    ekrealms = await ekresource_for_model(api.Realm)
-    try:
-        realm = await ekrealms.fetch(
-            instance.spec.realm_name, namespace=instance.metadata.namespace
-        )
-    except ApiError as exc:
-        if exc.status_code == 404:
-            # If the realm does not exist, assume all the Keycloak resources are gone
-            return
-        else:
-            raise
-    realm: api.Realm = api.Realm.model_validate(realm)
-    realm_name = keycloak.realm_name(realm)
-    # Remove the clients for all the services
-    await keycloak.prune_platform_service_clients(realm_name, instance, all=True)
-=======
     LOGGER.info("Fetching realm for platform - %s", format_instance(instance))
     realm = await get_realm(instance.spec.realm_name, instance.metadata.namespace)
     # If the realm doesn't exist, we assume that the Keycloak resources are gone
@@ -578,7 +475,6 @@
     realm_name = keycloak.realm.realm_name(realm)
     # Remove the clients for all the services
     await keycloak.platform.prune_platform_service_clients(realm_name, instance, all = True)
->>>>>>> f55f8b25
     # Remove the platform group
     await keycloak.platform.remove_platform_group(realm_name, instance)
 
